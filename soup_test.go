package soup

import (
<<<<<<< HEAD
	"bytes"
	"io/ioutil"
	"net/http"
	"net/http/httptest"
	"net/url"
	"reflect"
=======
>>>>>>> d564e2c8
	"strconv"
	"strings"
	"testing"

	"github.com/stretchr/testify/assert"
)

const testHTML = `
<html>
  <head>
    <title>Sample "Hello, World" Application</title>
  </head>
  <body bgcolor=white>

    <table border="0" cellpadding="10">
      <tr>
        <td>
          <img src="images/springsource.png">
        </td>
        <td>
          <h1>Sample "Hello, World" Application</h1>
        </td>
      </tr>
    </table>
    <div id="0">
      <div id="1">Just two divs peacing out</div>
    </div>
    check
    <div id="2">One more</div>
    <p>This is the home page for the HelloWorld Web application. </p>
    <p>To prove that they work, you can execute either of the following links:
    <ul>
      <li>To a <a href="hello.jsp">JSP page</a> right?</li>
      <li>To a <a href="hello">servlet</a></li>
    </ul>
    </p>
    <div id="3">
      <div id="4">Last one</div>
    </div>
    <div id="5">
        <h1><span></span></h1>
    </div>
  </body>
</html>
`

const multipleClassesHTML = `
<html>
	<head>
		<title>Sample Application</title>
	</head>
	<body>
		<div class="first second">Multiple classes</div>
		<div class="first">Single class</div>
		<div class="second first third">Multiple classes inorder</div>
		<div>
			<div class="first">Inner single class</div>
			<div class="first second">Inner multiple classes</div>
			<div class="second first">Inner multiple classes inorder</div>
		</div>
	</body>
</html>
`

var doc = HTMLParse(testHTML)
var multipleClasses = HTMLParse(multipleClassesHTML)

func TestFind(t *testing.T) {
	// Find() and Attrs()
	actual := doc.Find("img").Attrs()["src"]
	assert.Equal(t, "images/springsource.png", actual)
	// Find(...) and Text()
	actual = doc.Find("a", "href", "hello").Text()
	assert.Equal(t, "servlet", actual)
	// Nested Find()
	actual = doc.Find("div").Find("div").Text()
	assert.Equal(t, "Just two divs peacing out", actual)
	// Find("") for any
	actual = multipleClasses.Find("body").Find("").Text()
	assert.Equal(t, "Multiple classes", actual)
	// Find("") with attributes
	actual = doc.Find("", "id", "4").Text()
	assert.Equal(t, "Last one", actual)
}

func TestFindNextPrevElement(t *testing.T) {
	// FindNextSibling() and NodeValue field
	actual := doc.Find("div", "id", "0").FindNextSibling().NodeValue
	assert.Equal(t, "check", strings.TrimSpace(actual))
	// FindPrevSibling() and NodeValue field
	actual = doc.Find("div", "id", "2").FindPrevSibling().NodeValue
	assert.Equal(t, "check", strings.TrimSpace(actual))
	// FindNextElementSibling() and NodeValue field
	actual = doc.Find("table").FindNextElementSibling().NodeValue
	assert.Equal(t, "div", strings.TrimSpace(actual))
	// FindPrevElementSibling() and NodeValue field
	actual = doc.Find("p").FindPrevElementSibling().NodeValue
	assert.Equal(t, "div", strings.TrimSpace(actual))
}

func TestFindAll(t *testing.T) {
	// FindAll() and Attrs()
	allDivs := doc.FindAll("div")
	for i := 0; i < len(allDivs); i++ {
		id := allDivs[i].Attrs()["id"]
		actual, _ := strconv.Atoi(id)
		assert.Equal(t, i, actual)
	}
}

func TestFindAllBySingleClass(t *testing.T) {
	actual := multipleClasses.FindAll("div", "class", "first")
	assert.Equal(t, 6, len(actual))
	actual = multipleClasses.FindAll("div", "class", "third")
	assert.Equal(t, 1, len(actual))
}

func TestFindAllByAttribute(t *testing.T) {
	actual := doc.FindAll("", "id", "2")
	assert.Equal(t, 1, len(actual))
}

func TestFindBySingleClass(t *testing.T) {
	actual := multipleClasses.Find("div", "class", "first")
	assert.Equal(t, "Multiple classes", actual.Text())
	actual = multipleClasses.Find("div", "class", "third")
	assert.Equal(t, "Multiple classes inorder", actual.Text())
}

func TestFindAllStrict(t *testing.T) {
	actual := multipleClasses.FindAllStrict("div", "class", "first second")
	assert.Equal(t, 2, len(actual))
	actual = multipleClasses.FindAllStrict("div", "class", "first third second")
	assert.Equal(t, 0, len(actual))
	actual = multipleClasses.FindAllStrict("div", "class", "second first third")
	assert.Equal(t, 1, len(actual))
}

func TestFindStrict(t *testing.T) {
	actual := multipleClasses.FindStrict("div", "class", "first")
	assert.Equal(t, "Single class", actual.Text())
	actual = multipleClasses.FindStrict("div", "class", "third")
	assert.NotNil(t, actual.Error)
}

func TestText(t *testing.T) {
	// <li>To a <a href="hello.jsp">JSP page</a> right?</li>
	li := doc.Find("ul").Find("li")
	assert.Equal(t, "To a ", li.Text())
}
func TestFullText(t *testing.T) {
	// <li>To a <a href="hello.jsp">JSP page</a> right?</li>
	li := doc.Find("ul").Find("li")
	assert.Equal(t, "To a JSP page right?", li.FullText())
}

func TestFullTextEmpty(t *testing.T) {
	// <div id="5"><h1><span></span></h1></div>
	h1 := doc.Find("div", "id", "5").Find("h1")
	assert.Empty(t, h1.FullText())
}

func TestNewErrorReturnsInspectableError(t *testing.T) {
	err := newError(ErrElementNotFound, "element not found")
	assert.NotNil(t, err)
	assert.Equal(t, ErrElementNotFound, err.Type)
	assert.Equal(t, "element not found", err.Error())
}

func TestFindReturnsInspectableError(t *testing.T) {
	r := doc.Find("bogus", "thing")
	assert.IsType(t, Error{}, r.Error)
	assert.Equal(t, "element `bogus` with attributes `thing` not found", r.Error.Error())
	assert.Equal(t, ErrElementNotFound, r.Error.(Error).Type)
}

<<<<<<< HEAD
// Similar test: https://github.com/hashicorp/go-retryablehttp/blob/master/client_test.go#L616
func TestClient_Post(t *testing.T) {
	// Mock server which always responds 200.
	ts := httptest.NewServer(http.HandlerFunc(func(w http.ResponseWriter, r *http.Request) {
		if r.Method != "POST" {
			t.Fatalf("bad method: %s", r.Method)
		}
		if r.RequestURI != "/foo/bar" {
			t.Fatalf("bad uri: %s", r.RequestURI)
		}
		if ct := r.Header.Get("Content-Type"); ct != "application/json" {
			t.Fatalf("bad content-type: %s", ct)
		}

		// Check the payload
		body, err := ioutil.ReadAll(r.Body)
		if err != nil {
			t.Fatalf("err: %s", err)
		}
		expected := []byte(`{"hello":"world"}`)
		if !bytes.Equal(body, expected) {
			t.Fatalf("bad: %v", string(body))
		}

		w.WriteHeader(200)
	}))
	defer ts.Close()

	// Make the request with JSON payload
	_, err := Post(
		ts.URL+"/foo/bar", "application/json", `{"hello":"world"}`)
	if err != nil {
		t.Fatalf("err: %v", err)
	}

	// Make the request with byte payload
	_, err = Post(
		ts.URL+"/foo/bar", "application/json", []byte(`{"hello":"world"}`))
	if err != nil {
		t.Fatalf("err: %v", err)
	}

	// Make the request with string map payload
	_, err = Post(
		ts.URL+"/foo/bar",
		"application/json",
		map[string]string{
			"hello": "world",
		})
	if err != nil {
		t.Fatalf("err: %v", err)
	}
}

// Similar test: https://github.com/hashicorp/go-retryablehttp/blob/add-circleci/client_test.go#L631
func TestClient_PostForm(t *testing.T) {
	// Mock server which always responds 200.
	ts := httptest.NewServer(http.HandlerFunc(func(w http.ResponseWriter, r *http.Request) {
		if r.Method != "POST" {
			t.Fatalf("bad method: %s", r.Method)
		}
		if r.RequestURI != "/foo/bar" {
			t.Fatalf("bad uri: %s", r.RequestURI)
		}
		if ct := r.Header.Get("Content-Type"); ct != "application/x-www-form-urlencoded" {
			t.Fatalf("bad content-type: %s", ct)
		}

		// Check the payload
		body, err := ioutil.ReadAll(r.Body)
		if err != nil {
			t.Fatalf("err: %s", err)
		}
		expected := []byte(`hello=world`)
		if !bytes.Equal(body, expected) {
			t.Fatalf("bad: %v", string(body))
		}

		w.WriteHeader(200)
	}))
	defer ts.Close()

	// Create the form data.
	form1, err := url.ParseQuery("hello=world")
	if err != nil {
		t.Fatalf("err: %v", err)
	}

	form2 := url.Values{
		"hello": []string{"world"},
	}

	// Make the request.
	_, err = PostForm(ts.URL+"/foo/bar", form1)
	if err != nil {
		t.Fatalf("err: %v", err)
	}

	// Make the request.
	_, err = PostForm(ts.URL+"/foo/bar", form2)
	if err != nil {
		t.Fatalf("err: %v", err)
	}
=======
func TestHTML(t *testing.T) {
	li := doc.Find("ul").Find("li")
	assert.Equal(t, "<li>To a <a href=\"hello.jsp\">JSP page</a> right?</li>", li.HTML())
>>>>>>> d564e2c8
}<|MERGE_RESOLUTION|>--- conflicted
+++ resolved
@@ -1,15 +1,11 @@
 package soup
 
 import (
-<<<<<<< HEAD
 	"bytes"
 	"io/ioutil"
 	"net/http"
 	"net/http/httptest"
 	"net/url"
-	"reflect"
-=======
->>>>>>> d564e2c8
 	"strconv"
 	"strings"
 	"testing"
@@ -186,7 +182,6 @@
 	assert.Equal(t, ErrElementNotFound, r.Error.(Error).Type)
 }
 
-<<<<<<< HEAD
 // Similar test: https://github.com/hashicorp/go-retryablehttp/blob/master/client_test.go#L616
 func TestClient_Post(t *testing.T) {
 	// Mock server which always responds 200.
@@ -290,9 +285,9 @@
 	if err != nil {
 		t.Fatalf("err: %v", err)
 	}
-=======
+
 func TestHTML(t *testing.T) {
 	li := doc.Find("ul").Find("li")
 	assert.Equal(t, "<li>To a <a href=\"hello.jsp\">JSP page</a> right?</li>", li.HTML())
->>>>>>> d564e2c8
+
 }