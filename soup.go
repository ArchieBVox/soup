/*
Package soup package implements a simple web scraper for Go,
keeping it as similar as possible to BeautifulSoup.
*/
package soup

import (
	"bytes"
	"encoding/json"
	"fmt"
	"io"
	"net/http"
	"net/http/httputil"
	"net/url"
	"regexp"
	"strings"

	"golang.org/x/net/html"
	"golang.org/x/net/html/charset"
)

// ErrorType defines types of errors that are possible from soup
type ErrorType int

const (
	// ErrUnableToParse will be returned when the HTML could not be parsed
	ErrUnableToParse ErrorType = iota
	// ErrElementNotFound will be returned when element was not found
	ErrElementNotFound
	// ErrNoNextSibling will be returned when no next sibling can be found
	ErrNoNextSibling
	// ErrNoPreviousSibling will be returned when no previous sibling can be found
	ErrNoPreviousSibling
	// ErrNoNextElementSibling will be returned when no next element sibling can be found
	ErrNoNextElementSibling
	// ErrNoPreviousElementSibling will be returned when no previous element sibling can be found
	ErrNoPreviousElementSibling
	// ErrCreatingGetRequest will be returned when the get request couldn't be created
	ErrCreatingGetRequest
	// ErrInGetRequest will be returned when there was an error during the get request
	ErrInGetRequest
	// ErrCreatingPostRequest will be returned when the post request couldn't be created
	ErrCreatingPostRequest
	// ErrMarshallingPostRequest will be returned when the body of a post request couldn't be serialized
	ErrMarshallingPostRequest
	// ErrReadingResponse will be returned if there was an error reading the response to our get request
	ErrReadingResponse
)

// Error allows easier introspection on the type of error returned.
// If you know you have a Error, you can compare the Type to one of the exported types
// from this package to see what kind of error it is, then further inspect the Error() method
// to see if it has more specific details for you, like in the case of a ErrElementNotFound
// type of error.
type Error struct {
	Type ErrorType
	msg  string
}

func (se Error) Error() string {
	return se.msg
}

func newError(t ErrorType, msg string) *Error {
	return &Error{Type: t, msg: msg}
}

// Root is a structure containing a pointer to an html node, the node value, and an error variable to return an error if one occurred
type Root struct {
	Pointer   *html.Node
	NodeValue string
	Error     *Error
}

// Init a new HTTP client for use when the client doesn't want to use their own.
var (
	defaultClient = &http.Client{}

	debug = false

	// Headers contains all HTTP headers to send
	Headers = make(map[string]string)

	// Cookies contains all HTTP cookies to send
	Cookies = make(map[string]string)
)

// SetDebug sets the debug status
// Setting this to true causes the panics to be thrown and logged onto the console.
// Setting this to false causes the errors to be saved in the Error field in the returned struct.
func SetDebug(d bool) {
	debug = d
}

// Header sets a new HTTP header
func Header(n string, v string) {
	Headers[n] = v
}

// Cookie sets a cookie for http requests
func Cookie(n string, v string) {
	Cookies[n] = v
}

// GetWithClient returns the HTML returned by the url using a provided HTTP client
func GetWithClient(url string, client *http.Client) (string, error) {
	req, err := http.NewRequest("GET", url, nil)
	if err != nil {
		if debug {
			panic("Couldn't create GET request to " + url)
		}
		return "", newError(ErrCreatingGetRequest, "error creating get request to "+url)
	}

	setHeadersAndCookies(req)

	// Perform request
	resp, err := client.Do(req)
	if err != nil {
		if debug {
			panic("Couldn't perform GET request to " + url)
		}
		return "", newError(ErrInGetRequest, "couldn't perform GET request to "+url)
	}
	defer resp.Body.Close()
	utf8Body, err := charset.NewReader(resp.Body, resp.Header.Get("Content-Type"))
	if err != nil {
		return "", err
	}
	bs, err := io.ReadAll(utf8Body)
	if err != nil {
		if debug {
			panic("Unable to read the response body")
		}
		return "", newError(ErrReadingResponse, "unable to read the response body")
	}
	return string(bs), nil
}

// setHeadersAndCookies helps build a request
func setHeadersAndCookies(req *http.Request) {
	// Set headers
	for hName, hValue := range Headers {
		req.Header.Set(hName, hValue)
	}
	// Set cookies
	for cName, cValue := range Cookies {
		req.AddCookie(&http.Cookie{
			Name:  cName,
			Value: cValue,
		})
	}
}

// getBodyReader serializes the body for a network request. See the test file for examples
func getBodyReader(rawBody interface{}) (io.Reader, error) {
	var bodyReader io.Reader

	if rawBody != nil {
		switch body := rawBody.(type) {
		case map[string]string:
			jsonBody, err := json.Marshal(body)
			if err != nil {
				if debug {
					panic("Unable to read the response body")
				}
				return nil, newError(ErrMarshallingPostRequest, "couldn't serialize map of strings to JSON.")
			}
			bodyReader = bytes.NewBuffer(jsonBody)
		case url.Values:
			bodyReader = strings.NewReader(body.Encode())
		case []byte: //expects JSON format
			bodyReader = bytes.NewBuffer(body)
		case string: //expects JSON format
			bodyReader = strings.NewReader(body)
		default:
			return nil, newError(ErrMarshallingPostRequest, fmt.Sprintf("Cannot handle body type %T", rawBody))
		}
	}

	return bodyReader, nil
}

// PostWithClient returns the HTML returned by the url using a provided HTTP client
// The type of the body must conform to one of the types listed in func getBodyReader()
func PostWithClient(url string, bodyType string, body interface{}, client *http.Client) (string, error) {
	bodyReader, err := getBodyReader(body)
	if err != nil {
		return "todo:", err
	}

	req, _ := http.NewRequest("POST", url, bodyReader)
	Header("Content-Type", bodyType)
	setHeadersAndCookies(req)

	if debug {
		// Save a copy of this request for debugging.
		var requestDump []byte
		requestDump, err = httputil.DumpRequest(req, true)
		if err != nil {
			fmt.Println(err)
		}
		fmt.Println(string(requestDump))
	}

	// Perform request
	resp, err := client.Do(req)

	if err != nil {
		if debug {
			panic("Couldn't perform POST request to " + url)
		}
		return "", newError(ErrCreatingPostRequest, "couldn't perform POST request to "+url)
	}
	defer resp.Body.Close()
	bs, err := io.ReadAll(resp.Body)
	if err != nil {
		if debug {
			panic("Unable to read the response body")
		}
		return "", newError(ErrReadingResponse, "unable to read the response body")
	}
	return string(bs), nil
}

// Post returns the HTML returned by the url as a string using the default HTTP client
func Post(url string, bodyType string, body interface{}) (string, error) {
	return PostWithClient(url, bodyType, body, defaultClient)
}

// PostForm is a convenience method for POST requests that
func PostForm(url string, data url.Values) (string, error) {
	return PostWithClient(url, "application/x-www-form-urlencoded", data, defaultClient)
}

// Get returns the HTML returned by the url as a string using the default HTTP client
func Get(url string) (string, error) {
	return GetWithClient(url, defaultClient)
}

// HTMLParse parses the HTML returning a start pointer to the DOM
func HTMLParse(s string) Root {
	r, err := html.Parse(strings.NewReader(s))
	if err != nil {
		if debug {
			panic("Unable to parse the HTML")
		}
		return Root{Error: newError(ErrUnableToParse, "unable to parse the HTML")}
	}
	for r.Type != html.ElementNode {
		switch r.Type {
		case html.DocumentNode:
			r = r.FirstChild
		case html.DoctypeNode:
			r = r.NextSibling
		case html.CommentNode:
			r = r.NextSibling
		default:
			continue
		}
	}
	return Root{Pointer: r, NodeValue: r.Data}
}

// Find finds the first occurrence of the given tag name,
// with or without attribute key and value specified,
// and returns a struct with a pointer to it
func (r Root) Find(args ...string) Root {
	temp, ok := findOnce(r.Pointer, args, false, false)
	if !ok {
		if debug {
			panic("Element `" + args[0] + "` with attributes `" + strings.Join(args[1:], " ") + "` not found")
		}
		return Root{Error: newError(ErrElementNotFound, fmt.Sprintf("element `%s` with attributes `%s` not found", args[0], strings.Join(args[1:], " ")))}
	}
	return Root{Pointer: temp, NodeValue: temp.Data}
}

// FindAll finds all occurrences of the given tag name,
// with or without key and value specified,
// and returns an array of structs, each having
// the respective pointers
func (r Root) FindAll(args ...string) []Root {
	temp := findAllofem(r.Pointer, args, false)
	if len(temp) == 0 {
		if debug {
			panic("Element `" + args[0] + "` with attributes `" + strings.Join(args[1:], " ") + "` not found")
		}
		return []Root{}
	}
	pointers := make([]Root, 0, len(temp))
	for i := 0; i < len(temp); i++ {
		pointers = append(pointers, Root{Pointer: temp[i], NodeValue: temp[i].Data})
	}
	return pointers
}

// FindStrict finds the first occurrence of the given tag name
// only if all the values of the provided attribute are an exact match
func (r Root) FindStrict(args ...string) Root {
	temp, ok := findOnce(r.Pointer, args, false, true)
	if !ok {
		if debug {
			panic("Element `" + args[0] + "` with attributes `" + strings.Join(args[1:], " ") + "` not found")
		}
		return Root{nil, "", newError(ErrElementNotFound, fmt.Sprintf("element `%s` with attributes `%s` not found", args[0], strings.Join(args[1:], " ")))}
	}
	return Root{Pointer: temp, NodeValue: temp.Data}
}

// FindAllStrict finds all occurrences of the given tag name
// only if all the values of the provided attribute are an exact match
func (r Root) FindAllStrict(args ...string) []Root {
	temp := findAllofem(r.Pointer, args, true)
	if len(temp) == 0 {
		if debug {
			panic("Element `" + args[0] + "` with attributes `" + strings.Join(args[1:], " ") + "` not found")
		}
		return []Root{}
	}
	pointers := make([]Root, 0, len(temp))
	for i := 0; i < len(temp); i++ {
		pointers = append(pointers, Root{Pointer: temp[i], NodeValue: temp[i].Data})
	}
	return pointers
}

// FindNextSibling finds the next sibling of the pointer in the DOM
// returning a struct with a pointer to it
func (r Root) FindNextSibling() Root {
	nextSibling := r.Pointer.NextSibling
	if nextSibling == nil {
		if debug {
			panic("No next sibling found")
		}
		return Root{Error: newError(ErrNoNextSibling, "no next sibling found")}
	}
	return Root{Pointer: nextSibling, NodeValue: nextSibling.Data}
}

// FindPrevSibling finds the previous sibling of the pointer in the DOM
// returning a struct with a pointer to it
func (r Root) FindPrevSibling() Root {
	prevSibling := r.Pointer.PrevSibling
	if prevSibling == nil {
		if debug {
			panic("No previous sibling found")
		}

		return Root{Error: newError(ErrNoPreviousSibling, "no previous sibling found")}
	}
	return Root{Pointer: prevSibling, NodeValue: prevSibling.Data}
}

// FindNextElementSibling finds the next element sibling of the pointer in the DOM
// returning a struct with a pointer to it
func (r Root) FindNextElementSibling() Root {
	nextSibling := r.Pointer.NextSibling
	if nextSibling == nil {
		if debug {
			panic("No next element sibling found")
		}
		return Root{Error: newError(ErrNoNextElementSibling, "no next element sibling found")}
	}
	if nextSibling.Type == html.ElementNode {
		return Root{Pointer: nextSibling, NodeValue: nextSibling.Data}
	}
	p := Root{Pointer: nextSibling, NodeValue: nextSibling.Data}
	return p.FindNextElementSibling()
}

// FindPrevElementSibling finds the previous element sibling of the pointer in the DOM
// returning a struct with a pointer to it
func (r Root) FindPrevElementSibling() Root {
	prevSibling := r.Pointer.PrevSibling
	if prevSibling == nil {
		if debug {
			panic("No previous element sibling found")
		}
		return Root{Error: newError(ErrNoPreviousElementSibling, "no previous element sibling found")}
	}
	if prevSibling.Type == html.ElementNode {
		return Root{Pointer: prevSibling, NodeValue: prevSibling.Data}
	}
	p := Root{Pointer: prevSibling, NodeValue: prevSibling.Data}
	return p.FindPrevElementSibling()
}

// Children returns all direct children of this DOME element.
func (r Root) Children() []Root {
	child := r.Pointer.FirstChild
	var children []Root
	for child != nil {
		children = append(children, Root{Pointer: child, NodeValue: child.Data})
		child = child.NextSibling
	}
	return children
}

// Attrs returns a map containing all attributes
func (r Root) Attrs() map[string]string {
	if r.Pointer.Type != html.ElementNode {
		if debug {
			panic("Not an ElementNode")
		}
		return nil
	}
	if len(r.Pointer.Attr) == 0 {
		return nil
	}
	return getKeyValue(r.Pointer.Attr)
}

// Text returns the string inside a non-nested element
func (r Root) Text() string {
	if r.Pointer == nil {
		if debug {
			panic("Pointer text node is nil")
		}

		return ""
	}

	k := r.Pointer.FirstChild
checkNode:
	if k != nil && k.Type != html.TextNode {
		k = k.NextSibling
		if k == nil {
			if debug {
				panic("No text node found")
			}
			return ""
		}
		goto checkNode
	}
	if k != nil {
		r, _ := regexp.Compile(`^\s+$`)
		if ok := r.MatchString(k.Data); ok {
			k = k.NextSibling
			if k == nil {
				if debug {
					panic("No text node found")
				}
				return ""
			}
			goto checkNode
		}
		return k.Data
	}
	return ""
}

// HTML returns the HTML code for the specific element
func (r Root) HTML() string {
	var buf bytes.Buffer
	if err := html.Render(&buf, r.Pointer); err != nil {
		return ""
	}
	return buf.String()
}

// FullText returns the string inside even a nested element
func (r Root) FullText() string {
	var buf bytes.Buffer

	var f func(*html.Node)
	f = func(n *html.Node) {
		if n == nil {
			return
		}
		if n.Type == html.TextNode {
			buf.WriteString(n.Data)
		}
		if n.Type == html.ElementNode {
			f(n.FirstChild)
		}
		if n.NextSibling != nil {
			f(n.NextSibling)
		}
	}

	f(r.Pointer.FirstChild)

	return buf.String()
}

func matchElementName(n *html.Node, name string) bool {
	return name == "" || name == n.Data
}

// Using depth first search to find the first occurrence and return
func findOnce(n *html.Node, args []string, uni bool, strict bool) (*html.Node, bool) {
	if n == nil {
		return nil, false
	}
<<<<<<< HEAD
	if uni {
=======
	if uni == true {
>>>>>>> f8f6d4dd
		if n.Type == html.ElementNode && matchElementName(n, args[0]) {
			if len(args) > 1 && len(args) < 4 {
				for i := 0; i < len(n.Attr); i++ {
					attr := n.Attr[i]
					searchAttrName := args[1]
					searchAttrVal := args[2]
					if (strict && attributeAndValueEquals(attr, searchAttrName, searchAttrVal)) ||
						(!strict && attributeContainsValue(attr, searchAttrName, searchAttrVal)) {
						return n, true
					}
				}
			} else if len(args) == 1 {
				return n, true
			}
		}
	}
	uni = true
	for c := n.FirstChild; c != nil; c = c.NextSibling {
		p, q := findOnce(c, args, true, strict)
		if q {
			return p, q
		}
	}
	return nil, false
}

// Using depth first search to find all occurrences and return
func findAllofem(n *html.Node, args []string, strict bool) []*html.Node {
	if n == nil {
		return nil
	}
	var nodeLinks = make([]*html.Node, 0, 10)
	var f func(*html.Node, []string, bool)
	f = func(n *html.Node, args []string, uni bool) {
		if uni {
			if n.Type == html.ElementNode && matchElementName(n, args[0]) {
				if len(args) > 1 && len(args) < 4 {
					for i := 0; i < len(n.Attr); i++ {
						attr := n.Attr[i]
						searchAttrName := args[1]
						searchAttrVal := args[2]
						if (strict && attributeAndValueEquals(attr, searchAttrName, searchAttrVal)) ||
							(!strict && attributeContainsValue(attr, searchAttrName, searchAttrVal)) {
							nodeLinks = append(nodeLinks, n)
						}
					}
				} else if len(args) == 1 {
					nodeLinks = append(nodeLinks, n)
				}
			}
		}
		uni = true
		for c := n.FirstChild; c != nil; c = c.NextSibling {
			f(c, args, true)
		}
	}
	f(n, args, false)
	return nodeLinks
}

// attributeAndValueEquals reports when the html.Attribute attr has the same attribute name and value as from
// provided arguments
func attributeAndValueEquals(attr html.Attribute, attribute, value string) bool {
	return attr.Key == attribute && attr.Val == value
}

// attributeContainsValue reports when the html.Attribute attr has the same attribute name as from provided
// attribute argument and compares if it has the same value in its values parameter
func attributeContainsValue(attr html.Attribute, attribute, value string) bool {
	if attr.Key == attribute {
		for _, attrVal := range strings.Fields(attr.Val) {
			if attrVal == value {
				return true
			}
		}
	}
	return false
}

// Returns a key pair value (like a dictionary) for each attribute
func getKeyValue(attributes []html.Attribute) map[string]string {
	var keyvalues = make(map[string]string)
	for i := 0; i < len(attributes); i++ {
		_, exists := keyvalues[attributes[i].Key]
		if !exists {
			keyvalues[attributes[i].Key] = attributes[i].Val
		}
	}
	return keyvalues
}<|MERGE_RESOLUTION|>--- conflicted
+++ resolved
@@ -491,13 +491,13 @@
 // Using depth first search to find the first occurrence and return
 func findOnce(n *html.Node, args []string, uni bool, strict bool) (*html.Node, bool) {
 	if n == nil {
+		if debug {
+			panic("Pointer node is nil")
+		}
 		return nil, false
 	}
-<<<<<<< HEAD
+
 	if uni {
-=======
-	if uni == true {
->>>>>>> f8f6d4dd
 		if n.Type == html.ElementNode && matchElementName(n, args[0]) {
 			if len(args) > 1 && len(args) < 4 {
 				for i := 0; i < len(n.Attr); i++ {
@@ -527,6 +527,9 @@
 // Using depth first search to find all occurrences and return
 func findAllofem(n *html.Node, args []string, strict bool) []*html.Node {
 	if n == nil {
+		if debug {
+			panic("Pointer text node is nil")
+		}
 		return nil
 	}
 	var nodeLinks = make([]*html.Node, 0, 10)
